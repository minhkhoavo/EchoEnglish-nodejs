{
  "name": "echoenglish-nodejs",
  "version": "1.0.0",
  "description": "",
  "keywords": [
    "echoenglish"
  ],
  "homepage": "https://github.com/minhkhoavo/EchoEnglish-nodejs#readme",
  "bugs": {
    "url": "https://github.com/minhkhoavo/EchoEnglish-nodejs/issues"
  },
  "repository": {
    "type": "git",
    "url": "git+https://github.com/minhkhoavo/EchoEnglish-nodejs.git"
  },
  "license": "ISC",
  "author": "Khoa",
  "type": "commonjs",
  "main": "index.js",
  "scripts": {
    "test": "echo \"Error: no test specified\" && exit 1",
    "dev": "npx nodemon",
    "build": "rimraf ./dist && tsc && tsc-alias",
    "start": "npx nodemon dist/index.js"
  },
  "devDependencies": {
    "@types/bcrypt": "^6.0.0",
    "@types/cors": "^2.8.19",
    "@types/express": "^5.0.3",
    "@types/fluent-ffmpeg": "^2.1.27",
    "@types/jsonwebtoken": "^9.0.10",
    "@types/morgan": "^1.9.10",
    "@types/multer": "^2.0.0",
    "@types/node": "^24.3.0",
    "@types/nodemailer": "^7.0.1",
    "@types/qs": "^6.14.0",
    "@types/stripe": "^8.0.416",
    "@types/stripe-v3": "^3.1.33",
    "@types/uuid": "^10.0.0",
    "mongoose-sequence": "^6.0.1",
    "morgan": "^1.10.1",
    "nodemon": "^3.1.10",
    "prettier": "^3.6.2",
    "rimraf": "^6.0.1",
    "ts-node-dev": "^2.0.0",
    "tsc-alias": "^1.8.16",
    "tsx": "^4.20.4",
    "typescript": "^5.9.2"
  },
  "dependencies": {
    "@aws-sdk/client-s3": "^3.883.0",
    "@aws-sdk/s3-request-presigner": "^3.883.0",
<<<<<<< HEAD
    "@danielxceron/youtube-transcript": "^1.2.3",
=======
    "@ffmpeg-installer/ffmpeg": "^1.1.0",
>>>>>>> c20855f1
    "@langchain/core": "^0.3.75",
    "@langchain/google-genai": "^0.2.17",
    "bcrypt": "^6.0.0",
    "bcryptjs": "^3.0.2",
    "cookie-parser": "^1.4.7",
    "cors": "^2.8.5",
    "dotenv": "^17.2.1",
    "express": "^5.1.0",
    "ffmpeg-static": "^5.2.0",
    "fluent-ffmpeg": "^2.1.3",
    "jsonwebtoken": "^9.0.2",
    "microsoft-cognitiveservices-speech-sdk": "^1.45.0",
    "moment-timezone": "^0.6.0",
    "mongodb": "^6.18.0",
    "mongoose": "^8.17.2",
    "multer": "^2.0.2",
    "node-wav": "^0.0.2",
    "nodemailer": "^7.0.5",
    "qs": "^6.14.0",
    "stripe": "^18.5.0",
    "uuid": "^12.0.0",
    "vnpay": "^2.4.2",
    "youtube-transcript": "^1.2.1"
  }
}<|MERGE_RESOLUTION|>--- conflicted
+++ resolved
@@ -50,11 +50,8 @@
   "dependencies": {
     "@aws-sdk/client-s3": "^3.883.0",
     "@aws-sdk/s3-request-presigner": "^3.883.0",
-<<<<<<< HEAD
     "@danielxceron/youtube-transcript": "^1.2.3",
-=======
     "@ffmpeg-installer/ffmpeg": "^1.1.0",
->>>>>>> c20855f1
     "@langchain/core": "^0.3.75",
     "@langchain/google-genai": "^0.2.17",
     "bcrypt": "^6.0.0",
