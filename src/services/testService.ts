--- conflicted
+++ resolved
@@ -35,11 +35,6 @@
   public async getTestById(testId: string) {
     const db = await this.getDb();
     const test = await db.collection('tests').findOne({ testId: testId });
-<<<<<<< HEAD
-    console.log('[getTestById] Query:', { testId });
-    console.log('[getTestById] Result:', test);
-=======
->>>>>>> 061f0cfc
     if (
       test &&
       (!test.parts || !Array.isArray(test.parts) || test.parts.length === 0)
