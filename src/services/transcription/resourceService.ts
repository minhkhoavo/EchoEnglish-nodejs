import { PromptTemplate } from "@langchain/core/prompts";
import { JsonOutputParser } from "@langchain/core/output_parsers";
import { googleGenAIClient } from "../../ai/provider/googleGenAIClient";
import { promptManagerService } from "../../ai//service/PromptManagerService";
import { Resource, ResourceTypeModel } from "~/models/resource";
import { ResourceType } from "~/enum/resourceType";
import Parser from "rss-parser";
import { ApiError } from "~/middleware/apiError";
import { ErrorMessage } from "~/enum/errorMessage";
import { YoutubeTranscript } from "youtube-transcript";
<<<<<<< HEAD
import { PaginationHelper } from "~/utils/pagination";
import { Domain } from "domain";
import { Style } from "~/enum/style";
import { FilterQuery } from "mongoose";


class ResourceService {
    public async updateResource(id: string, updateData: Partial<ResourceTypeModel>) {
        const { title, summary, approved, lang } = updateData;
        const resource = await Resource.findByIdAndUpdate(id, { title, summary, approved, lang }, { new: true });
        if (!resource) throw new ApiError(ErrorMessage.RESOURCE_NOT_FOUND);
        return resource;
    }

    public async deleteResource(id: string) {
        return await Resource.findByIdAndDelete(id);
    }

    // Crawl RSS feed, phân tích bằng LLM rồi lưu vào DB
    public async fetchAndSaveRss(feedUrl: string) {
        const parser = new Parser();
        const feed = await parser.parseURL(feedUrl);

        const results: ResourceTypeModel[] = [];
            for (const item of feed.items) {
            const fullContent = `${item.title}\n${item.contentSnippet || ""}`;
            const analyzed = await this.analyzeContentWithLLM(fullContent);

            const saved = await this.createResource({
                type: ResourceType.WEB_RSS,
                url: item.link || "",
                title: item.title || "Untitled",
                publishedAt: item.pubDate ? new Date(item.pubDate) : new Date(),
                lang: "en",
                summary: analyzed.summary,
                content: fullContent,
                keyPoints: analyzed.keyPoints,
                labels: analyzed.labels,
                suitableForLearners: analyzed.suitableForLearners,
                moderationNotes: analyzed.moderationNotes,
            });
            results.push(saved);
            console.log('-------saved items rss-------------------');
            console.log(saved);
        }
        return results;
    }

    public async analyzeContentWithLLM(content: string) {
        //Lấy prompt template
        const templateString = await promptManagerService.getTemplate("resource_analysis");

        //Format dữ liệu input
        const formattedPrompt = await PromptTemplate.fromTemplate(templateString).format({
            content,
        });

        //Khởi tạo model + parser
        const model = googleGenAIClient.getModel();
        const parser = new JsonOutputParser();

        try {
            //Pipe model qua parser → đảm bảo JSON hợp lệ
            const chain = model.pipe(parser);
            return await chain.invoke(formattedPrompt);
        } catch (error) {
            console.error("[ResourceService] analyzeContentWithLLM failed", error);
            throw new Error("AI model failed to analyze content or return valid JSON.");
        }
    }

    public async createResource(data: Partial<ResourceTypeModel>) {
        return await Resource.create(data);
    }

    public extractVideoId = (url: string): string | null => {
            if (!url) return null;
    
            // Regex này match được nhiều dạng link youtube khác nhau
            const regex =
                /(?:youtube\.com\/(?:.*v=|embed\/|shorts\/)|youtu\.be\/)([a-zA-Z0-9_-]{11})/;
    
            const match = url.match(regex);
            return match ? match[1] : null;
        };
    
    public fetchTranscript = async (url: string):Promise<TranscriptSegment[]> => {
        if (!url)
            throw new ApiError(ErrorMessage.YOUTUBE_URL_REQUIRE);

        const vid = this.extractVideoId(url);
        if(!vid)
            throw new ApiError(ErrorMessage.INVALID_URL_ID_YOUTUBE);

            console.log(">>> Extracted videoId:", vid);

        const transcriptItems = await YoutubeTranscript.fetchTranscript(vid,{ lang: 'en' });

        console.log(">>> Raw transcriptItems:", transcriptItems);

        return transcriptItems.map(r => ({
            text: r.text,
            start: r.offset,
            duration: r.duration,
            end: r.duration +r.offset
        }));
    }

    public saveTranscriptAsResource = async (url: string) => {
        const transcript = await this.fetchTranscript(url);
        const fullContent = transcript.map(t => t.text).join(" ");

        // Gọi AI phân tích
        const analyzed = await this.analyzeContentWithLLM(fullContent);

        return await this.createResource({
            type: ResourceType.YOUTUBE,
            url,
            title: analyzed.title || "Youtube Resource",
            publishedAt: new Date(),
            lang: "en",
            summary: analyzed.summary,
            content: fullContent,
            keyPoints: analyzed.keyPoints,
            labels: analyzed.labels,
            suitableForLearners: analyzed.suitableForLearners,
            moderationNotes: analyzed.moderationNotes,
        });
    };

    public searchResource = async (isAdmin: any, filters: ResourceFilters, page: number, limit: number, sortOption: any) => {
        try{
            const query: FilterQuery<ResourceTypeModel> = {};

            if(!isAdmin){
                query.suitableForLearners = filters.suitableForLearners !== undefined ? filters.suitableForLearners : true;
                query.approved = filters.approved !== undefined ? filters.approved : true;
            }
            

            
            if (filters.type) query.type = filters.type;
            if (filters.style) query['labels.style'] = filters.style;
            if (filters.domain) query['labels.domain'] = filters.domain;
            if (filters.topic) query['labels.topic'] = { $in: [filters.topic] };
            if (filters.genre) query['labels.genre'] = filters.genre;

            if (filters.q) {
                const searchRegex = new RegExp(filters.q, 'i');
                query.$or = [
                    { title: searchRegex },
                    { summary: searchRegex },
                    { content: searchRegex },
                    { keyPoints: { $in: [searchRegex] } }
                ];
            }
            
            const result = await PaginationHelper.paginate(Resource, query, {page, limit},'','-labels',sortOption); 

            return {
                resource: result.data,
                pagination: result.pagination,
            }
            
        }
        catch(err: any){
            throw new ApiError(err);
        }
    }
=======
import axios from "axios";
import * as cheerio from "cheerio";
import pLimit from "p-limit";

class ResourceService {
     async fetchArticleText(url: string): Promise<string> {
          try {
               const { data } = await axios.get(url, { timeout: 10000 });
               const $ = cheerio.load(data);

               // Ưu tiên lấy text trong <article>
               const articleText = $("article").text().replace(/\s+/g, " ").trim();

               // Nếu không có <article> thì lấy body text
               const bodyText = $("body").text().replace(/\s+/g, " ").trim();

               return articleText || bodyText;
          } catch (err) {
               console.error(`[fetchArticleText] Error: ${url}`, err);
               return "";
          }
     }

     // async fetchArticleHtml(url: string): Promise<string> {
     //      try {
     //           const { data } = await axios.get(url, { timeout: 10000 });
     //           return data;
     //      } catch (err) {
     //           console.error(`[fetchArticleHtml] Error: ${url}`, err);
     //           return "";
     //      }
     // }

     public async updateResource(
          id: string,
          updateData: Partial<ResourceTypeModel>
     ) {
          const { title, summary, approved, lang } = updateData;
          const resource = await Resource.findByIdAndUpdate(
               id,
               { title, summary, approved, lang },
               { new: true }
          );
          if (!resource) throw new ApiError(ErrorMessage.RESOURCE_NOT_FOUND);
          return resource;
     }

     public async deleteResource(id: string) {
          return await Resource.findByIdAndDelete(id);
     }

     private readonly rssFeeds: readonly string[] = [
          "https://vnexpress.net/rss/so-hoa.rss",
          // "https://www.nytimes.com/rss",
          // "https://www.theguardian.com/uk/rss",
     ];

     // Crawl RSS feed, phân tích bằng LLM rồi lưu vào DB
     public async fetchAndSaveAllRss() {
          const results: ResourceTypeModel[] = [];
          const limit = pLimit(5); // chỉ chạy 5 task song song

          for (const feedUrl of this.rssFeeds) {
               const parser = new Parser();
               const feed = await parser.parseURL(feedUrl);

               const itemPromises = feed.items.map((item) =>
                    limit(async () => {
                         const exist = await Resource.findOne({ url: item.link });
                         if (exist) {
                              console.log(`[RSS] Skip duplicated: ${item.link}`);
                              return null;
                         }

                         const htmlContent = item.link ? await this.fetchArticleText(item.link) : "";
                         const fullContent = `${item.title}\n${item.contentSnippet || ""}\n${htmlContent}`;

                         const analyzed = await this.analyzeContentWithLLM(fullContent);

                         return await this.createResource({
                              type: ResourceType.WEB_RSS,
                              url: item.link || "",
                              title: item.title || "Untitled",
                              publishedAt: item.pubDate ? new Date(item.pubDate) : new Date(),
                              lang: "en",
                              summary: analyzed.summary,
                              content: fullContent,
                              keyPoints: analyzed.keyPoints,
                              labels: analyzed.labels,
                              suitableForLearners: analyzed.suitableForLearners,
                              moderationNotes: analyzed.moderationNotes,
                         });
                    })
               );

               const feedResults = await Promise.all(itemPromises);
               results.push(...feedResults.filter((r): r is ResourceTypeModel => r !== null));
          }

          return results;
     }

     public async analyzeContentWithLLM(content: string) {
          //Lấy prompt template
          const templateString =
               await promptManagerService.getTemplate("resource_analysis");

          //Format dữ liệu input
          const formattedPrompt = await PromptTemplate.fromTemplate(
               templateString
          ).format({
               content,
          });

          //Khởi tạo model + parser
          const model = googleGenAIClient.getModel();
          const parser = new JsonOutputParser();

          try {
               //Pipe model qua parser → đảm bảo JSON hợp lệ
               const chain = model.pipe(parser);
               return await chain.invoke(formattedPrompt);
          } catch (error) {
               console.error("[ResourceService] analyzeContentWithLLM failed", error);
               throw new Error(
                    "AI model failed to analyze content or return valid JSON."
               );
          }
     }

     public async createResource(data: Partial<ResourceTypeModel>) {
          try {
               return await Resource.create(data);
          } catch (err) {
               console.error("[ResourceService] Skipped invalid resource", err);
               return null;
          }
     }

     public extractVideoId = (url: string): string | null => {
          if (!url) return null;

          // Regex này match được nhiều dạng link youtube khác nhau
          const regex =
               /(?:youtube\.com\/(?:.*v=|embed\/|shorts\/)|youtu\.be\/)([a-zA-Z0-9_-]{11})/;

          const match = url.match(regex);
          return match ? match[1] : null;
     };

     public fetchTranscript = async (
          url: string
     ): Promise<TranscriptSegment[]> => {
          if (!url) throw new ApiError(ErrorMessage.YOUTUBE_URL_REQUIRE);

          const vid = this.extractVideoId(url);
          if (!vid) throw new ApiError(ErrorMessage.INVALID_URL_ID_YOUTUBE);

          console.log(">>> Extracted videoId:", vid);

          const transcriptItems = await YoutubeTranscript.fetchTranscript(vid, {
               lang: "en",
          });

          console.log(">>> Raw transcriptItems:", transcriptItems);

          return transcriptItems.map((r) => ({
               text: r.text,
               start: r.offset,
               duration: r.duration,
               end: r.duration + r.offset,
          }));
     };

     public saveTranscriptAsResource = async (url: string) => {
          // Check tồn tại trong DB
          const existing = await Resource.findOne({ url, type: ResourceType.YOUTUBE });
          if (existing) {
               throw new ApiError(ErrorMessage.RESOURCE_ALREADY_EXISTS)
          }

          const transcript = await this.fetchTranscript(url);
          const fullContent = transcript.map((t) => t.text).join(" ");

          // Gọi AI phân tích
          const analyzed = await this.analyzeContentWithLLM(fullContent);

          return await this.createResource({
               type: ResourceType.YOUTUBE,
               url,
               title: analyzed.title || "Youtube Resource",
               publishedAt: new Date(),
               lang: "en",
               summary: analyzed.summary,
               content: fullContent,
               keyPoints: analyzed.keyPoints,
               labels: analyzed.labels,
               suitableForLearners: analyzed.suitableForLearners,
               moderationNotes: analyzed.moderationNotes,
          });
     };
>>>>>>> 23608ca2
}

interface TranscriptSegment {
     text: string;
     start: number;
     duration: number;
     end: number;
}

interface ResourceFilters {
    type?: ResourceType;
    style?: Style;
    domain?: Domain;
    topic?: string;
    genre?: string;
    suitableForLearners?: boolean;
    approved?: boolean;
    publishedAt?: Date;
    q?: string;
    sort?: string;
}

export default new ResourceService();<|MERGE_RESOLUTION|>--- conflicted
+++ resolved
@@ -8,177 +8,10 @@
 import { ApiError } from "~/middleware/apiError";
 import { ErrorMessage } from "~/enum/errorMessage";
 import { YoutubeTranscript } from "youtube-transcript";
-<<<<<<< HEAD
 import { PaginationHelper } from "~/utils/pagination";
 import { Domain } from "domain";
 import { Style } from "~/enum/style";
 import { FilterQuery } from "mongoose";
-
-
-class ResourceService {
-    public async updateResource(id: string, updateData: Partial<ResourceTypeModel>) {
-        const { title, summary, approved, lang } = updateData;
-        const resource = await Resource.findByIdAndUpdate(id, { title, summary, approved, lang }, { new: true });
-        if (!resource) throw new ApiError(ErrorMessage.RESOURCE_NOT_FOUND);
-        return resource;
-    }
-
-    public async deleteResource(id: string) {
-        return await Resource.findByIdAndDelete(id);
-    }
-
-    // Crawl RSS feed, phân tích bằng LLM rồi lưu vào DB
-    public async fetchAndSaveRss(feedUrl: string) {
-        const parser = new Parser();
-        const feed = await parser.parseURL(feedUrl);
-
-        const results: ResourceTypeModel[] = [];
-            for (const item of feed.items) {
-            const fullContent = `${item.title}\n${item.contentSnippet || ""}`;
-            const analyzed = await this.analyzeContentWithLLM(fullContent);
-
-            const saved = await this.createResource({
-                type: ResourceType.WEB_RSS,
-                url: item.link || "",
-                title: item.title || "Untitled",
-                publishedAt: item.pubDate ? new Date(item.pubDate) : new Date(),
-                lang: "en",
-                summary: analyzed.summary,
-                content: fullContent,
-                keyPoints: analyzed.keyPoints,
-                labels: analyzed.labels,
-                suitableForLearners: analyzed.suitableForLearners,
-                moderationNotes: analyzed.moderationNotes,
-            });
-            results.push(saved);
-            console.log('-------saved items rss-------------------');
-            console.log(saved);
-        }
-        return results;
-    }
-
-    public async analyzeContentWithLLM(content: string) {
-        //Lấy prompt template
-        const templateString = await promptManagerService.getTemplate("resource_analysis");
-
-        //Format dữ liệu input
-        const formattedPrompt = await PromptTemplate.fromTemplate(templateString).format({
-            content,
-        });
-
-        //Khởi tạo model + parser
-        const model = googleGenAIClient.getModel();
-        const parser = new JsonOutputParser();
-
-        try {
-            //Pipe model qua parser → đảm bảo JSON hợp lệ
-            const chain = model.pipe(parser);
-            return await chain.invoke(formattedPrompt);
-        } catch (error) {
-            console.error("[ResourceService] analyzeContentWithLLM failed", error);
-            throw new Error("AI model failed to analyze content or return valid JSON.");
-        }
-    }
-
-    public async createResource(data: Partial<ResourceTypeModel>) {
-        return await Resource.create(data);
-    }
-
-    public extractVideoId = (url: string): string | null => {
-            if (!url) return null;
-    
-            // Regex này match được nhiều dạng link youtube khác nhau
-            const regex =
-                /(?:youtube\.com\/(?:.*v=|embed\/|shorts\/)|youtu\.be\/)([a-zA-Z0-9_-]{11})/;
-    
-            const match = url.match(regex);
-            return match ? match[1] : null;
-        };
-    
-    public fetchTranscript = async (url: string):Promise<TranscriptSegment[]> => {
-        if (!url)
-            throw new ApiError(ErrorMessage.YOUTUBE_URL_REQUIRE);
-
-        const vid = this.extractVideoId(url);
-        if(!vid)
-            throw new ApiError(ErrorMessage.INVALID_URL_ID_YOUTUBE);
-
-            console.log(">>> Extracted videoId:", vid);
-
-        const transcriptItems = await YoutubeTranscript.fetchTranscript(vid,{ lang: 'en' });
-
-        console.log(">>> Raw transcriptItems:", transcriptItems);
-
-        return transcriptItems.map(r => ({
-            text: r.text,
-            start: r.offset,
-            duration: r.duration,
-            end: r.duration +r.offset
-        }));
-    }
-
-    public saveTranscriptAsResource = async (url: string) => {
-        const transcript = await this.fetchTranscript(url);
-        const fullContent = transcript.map(t => t.text).join(" ");
-
-        // Gọi AI phân tích
-        const analyzed = await this.analyzeContentWithLLM(fullContent);
-
-        return await this.createResource({
-            type: ResourceType.YOUTUBE,
-            url,
-            title: analyzed.title || "Youtube Resource",
-            publishedAt: new Date(),
-            lang: "en",
-            summary: analyzed.summary,
-            content: fullContent,
-            keyPoints: analyzed.keyPoints,
-            labels: analyzed.labels,
-            suitableForLearners: analyzed.suitableForLearners,
-            moderationNotes: analyzed.moderationNotes,
-        });
-    };
-
-    public searchResource = async (isAdmin: any, filters: ResourceFilters, page: number, limit: number, sortOption: any) => {
-        try{
-            const query: FilterQuery<ResourceTypeModel> = {};
-
-            if(!isAdmin){
-                query.suitableForLearners = filters.suitableForLearners !== undefined ? filters.suitableForLearners : true;
-                query.approved = filters.approved !== undefined ? filters.approved : true;
-            }
-            
-
-            
-            if (filters.type) query.type = filters.type;
-            if (filters.style) query['labels.style'] = filters.style;
-            if (filters.domain) query['labels.domain'] = filters.domain;
-            if (filters.topic) query['labels.topic'] = { $in: [filters.topic] };
-            if (filters.genre) query['labels.genre'] = filters.genre;
-
-            if (filters.q) {
-                const searchRegex = new RegExp(filters.q, 'i');
-                query.$or = [
-                    { title: searchRegex },
-                    { summary: searchRegex },
-                    { content: searchRegex },
-                    { keyPoints: { $in: [searchRegex] } }
-                ];
-            }
-            
-            const result = await PaginationHelper.paginate(Resource, query, {page, limit},'','-labels',sortOption); 
-
-            return {
-                resource: result.data,
-                pagination: result.pagination,
-            }
-            
-        }
-        catch(err: any){
-            throw new ApiError(err);
-        }
-    }
-=======
 import axios from "axios";
 import * as cheerio from "cheerio";
 import pLimit from "p-limit";
@@ -380,7 +213,46 @@
                moderationNotes: analyzed.moderationNotes,
           });
      };
->>>>>>> 23608ca2
+
+    public searchResource = async (isAdmin: any, filters: ResourceFilters, page: number, limit: number, sortOption: any) => {
+        try{
+            const query: FilterQuery<ResourceTypeModel> = {};
+
+            if(!isAdmin){
+                query.suitableForLearners = filters.suitableForLearners !== undefined ? filters.suitableForLearners : true;
+                query.approved = filters.approved !== undefined ? filters.approved : true;
+            }
+            
+
+            
+            if (filters.type) query.type = filters.type;
+            if (filters.style) query['labels.style'] = filters.style;
+            if (filters.domain) query['labels.domain'] = filters.domain;
+            if (filters.topic) query['labels.topic'] = { $in: [filters.topic] };
+            if (filters.genre) query['labels.genre'] = filters.genre;
+
+            if (filters.q) {
+                const searchRegex = new RegExp(filters.q, 'i');
+                query.$or = [
+                    { title: searchRegex },
+                    { summary: searchRegex },
+                    { content: searchRegex },
+                    { keyPoints: { $in: [searchRegex] } }
+                ];
+            }
+            
+            const result = await PaginationHelper.paginate(Resource, query, {page, limit},'','-labels',sortOption); 
+
+            return {
+                resource: result.data,
+                pagination: result.pagination,
+            }
+            
+        }
+        catch(err: any){
+            throw new ApiError(err);
+        }
+    }
 }
 
 interface TranscriptSegment {
