--- conflicted
+++ resolved
@@ -1,53 +1,15 @@
-<<<<<<< HEAD
-import { TransactionType } from "./../../enum/transactionType";
+import { ErrorMessage } from "~/enum/errorMessage"
+import { PaymentGateway } from "~/enum/paymentGateway";
 import { PaymentStatus } from "~/enum/paymentStatus";
-import { Payment } from "../../models/payment";
-import { PaymentGateway } from "~/enum/paymentGateway";
-import { ErrorMessage } from "~/enum/errorMessage";
-import { ApiError } from "~/middleware/apiError";
+import { TransactionType } from "~/enum/transactionType";
+import { ApiError } from "~/middleware/apiError"
+import { Payment, PaymentType } from "~/models/payment";
+import { PromoCode } from "~/models/promoCode";
+import vnpayService from "./vnpayService";
 import { User, UserType } from "../../models/userModel";
-import { token } from "morgan";
 
 class PaymentService {
-  useToken = async ({ userId, tokens, description }: UseTokenInput) => {
-    if (!userId) {
-      throw new ApiError(ErrorMessage.UNAUTHORIZED);
-    }
-
-    if (!tokens || tokens <= 0) {
-      throw new ApiError(ErrorMessage.INVALID_TOKEN_AMOUNT);
-    }
-
-    const user = await User.findById(userId).lean<UserType>().exec();
-    if (!user) {
-      throw new ApiError(ErrorMessage.USER_NOT_FOUND);
-    }
-
-    if (user.token < tokens) {
-      throw new ApiError(ErrorMessage.NOT_ENOUGH_TOKENS);
-    }
-
-    // Trừ token
-    await User.updateOne({ _id: user._id }, { $inc: { token: -tokens } });
-
-    // Lưu transaction
-    const transaction = await Payment.create({
-      user: user._id,
-      type: TransactionType.DEDUCTION,
-      tokens,
-      description,
-      amount: 0,
-      status: PaymentStatus.SUCCEEDED,
-    });
-
-    return {
-      transactionId: transaction._id,
-      status: transaction.status,
-      tokensDeducted: tokens,
-      userTokenBalance: user.token,
-    };
-  };
-
+  /* Lay danh sach payment */
   getTransactions = async ({
     userId,
     status,
@@ -104,35 +66,47 @@
       },
     };
   };
-}
 
-interface UseTokenInput {
-  userId?: string;
-  tokens: number;
-  description?: string;
-}
+  /* Sử dụng token cua user để thanh toan */
+  useToken = async ({ userId, tokens, description }: UseTokenInput) => {
+    if (!userId) {
+      throw new ApiError(ErrorMessage.UNAUTHORIZED);
+    }
 
-interface TransactionFilter {
-  userId: string;
-  status?: string;
-  type?: string;
-  gateway?: string;
-  page: number;
-  limit: number;
-}
+    if (!tokens || tokens <= 0) {
+      throw new ApiError(ErrorMessage.INVALID_TOKEN_AMOUNT);
+    }
 
-export default PaymentService;
-=======
-import { ErrorMessage } from "~/enum/errorMessage"
-import { PaymentGateway } from "~/enum/paymentGateway";
-import { PaymentStatus } from "~/enum/paymentStatus";
-import { TransactionType } from "~/enum/transactionType";
-import { ApiError } from "~/middleware/apiError"
-import { Payment, PaymentType } from "~/models/payment";
-import { PromoCode } from "~/models/promoCode";
-import vnpayService from "./vnpayService";
+    const user = await User.findById(userId).lean<UserType>().exec();
+    if (!user) {
+      throw new ApiError(ErrorMessage.USER_NOT_FOUND);
+    }
 
-class PaymentService {
+    if (user.token < tokens) {
+      throw new ApiError(ErrorMessage.NOT_ENOUGH_TOKENS);
+    }
+
+    // Trừ token
+    await User.updateOne({ _id: user._id }, { $inc: { token: -tokens } });
+
+    // Lưu transaction
+    const transaction = await Payment.create({
+      user: user._id,
+      type: TransactionType.DEDUCTION,
+      tokens,
+      description,
+      amount: 0,
+      status: PaymentStatus.SUCCEEDED,
+    });
+
+    return {
+      transactionId: transaction._id,
+      status: transaction.status,
+      tokensDeducted: tokens,
+      userTokenBalance: user.token,
+    };
+  };
+
     public createPayment = async (userId: string,  ipAddr: string, request: Partial<PaymentType>) => {
         if(request.tokens! <= 0)
             throw new ApiError(ErrorMessage.TOKEN_INVALID);
@@ -194,5 +168,19 @@
     }
 }
 
-export default new PaymentService();
->>>>>>> d48e5061
+interface UseTokenInput {
+  userId?: string;
+  tokens: number;
+  description?: string;
+}
+
+interface TransactionFilter {
+  userId: string;
+  status?: string;
+  type?: string;
+  gateway?: string;
+  page: number;
+  limit: number;
+}
+
+export default new PaymentService();