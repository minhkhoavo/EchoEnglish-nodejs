--- conflicted
+++ resolved
@@ -17,18 +17,11 @@
                 createBy: userId,
                 is_default: true,
             });
-<<<<<<< HEAD
-            return newFlashcard.save();
-        } catch (err: unknown) {
-            if (err instanceof ApiError) throw err;
-            throw new ApiError(ErrorMessage.CREATE_FLASHCARD_FAIL);
-=======
             if (defaultCategory) {
                 categoryId = defaultCategory._id;
             } else {
                 throw new ApiError(ErrorMessage.CATEGORY_NOT_FOUND);
             }
->>>>>>> ccf999ce
         }
         const newFlashcard = new Flashcard({
             front: request.front,
@@ -128,12 +121,8 @@
                 { page, limit }
             );
 
-<<<<<<< HEAD
-                return flashcards.map((fc: FlashcardType) => ({
-=======
             return {
                 flashcards: result.data.map((fc) => ({
->>>>>>> ccf999ce
                     id: fc._id,
                     front: fc.front,
                     back: fc.back,
