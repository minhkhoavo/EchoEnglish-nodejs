import dotenv from 'dotenv';
import { ChatGoogleGenerativeAI } from '@langchain/google-genai';

dotenv.config();

const apiKey =
    process.env.GENAI_API_KEY ??
    process.env.GOOGLE_API_KEY ??
    process.env.GOOGLE_GENAI_API_KEY;

if (!apiKey) {
    // Do not throw at import time in case server doesn't use AI features.
    console.warn(
        '[ai] No Gemini API key found in GENAI_API_KEY / GOOGLE_API_KEY / GOOGLE_GENAI_API_KEY'
    );
}

export type GenerateOptions = {
    model?: string;
    temperature?: number;
    maxOutputTokens?: number;
};

export class GoogleGenAIClient {
    private model: ChatGoogleGenerativeAI;

    constructor(opts?: GenerateOptions) {
<<<<<<< HEAD
        // const modelName = opts?.model ?? 'gemini-2.0-flash-exp';
=======
>>>>>>> 4e4c9ccc
        const modelName = opts?.model ?? 'gemini-2.5-flash-lite';
        this.model = new ChatGoogleGenerativeAI({
            model: modelName,
            temperature: opts?.temperature ?? 0.2,
            apiKey,
            maxRetries: 4,
        });
    }

    public getModel(): ChatGoogleGenerativeAI {
        return this.model;
    }

    async generate(text: string) {
        // Invoke with a simple user message; LangChain typings vary between versions,
        // using a plain object array is broadly compatible.
        const res = await this.model.invoke([{ role: 'user', content: text }]);

        // The response shape can vary between langchain versions/providers.
        // Try common paths for the returned content.
        try {
            // If response has an `output` array with content blocks
            // @ts-expect-error - LangChain response structure varies between versions
            if (res?.output && Array.isArray(res.output) && res.output.length) {
                // @ts-expect-error - Dynamic property access on LangChain response
                return res.output[0].content ?? String(res);
            }

            // If response is a plain string or has `text`/`content` fields
            return res?.text ?? res?.content ?? String(res);
        } catch {
            return String(res);
        }
    }
}

export const googleGenAIClient = new GoogleGenAIClient();<|MERGE_RESOLUTION|>--- conflicted
+++ resolved
@@ -25,10 +25,7 @@
     private model: ChatGoogleGenerativeAI;
 
     constructor(opts?: GenerateOptions) {
-<<<<<<< HEAD
         // const modelName = opts?.model ?? 'gemini-2.0-flash-exp';
-=======
->>>>>>> 4e4c9ccc
         const modelName = opts?.model ?? 'gemini-2.5-flash-lite';
         this.model = new ChatGoogleGenerativeAI({
             model: modelName,
