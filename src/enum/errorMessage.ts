--- conflicted
+++ resolved
@@ -40,7 +40,6 @@
     /*Payment error*/
     TYPE_REQUIRED: { message: 'Transaction type is required', status: 400 },
     TOKENS_REQUIRED: { message: 'Tokens is required', status: 400 },
-<<<<<<< HEAD
     PAYMENT_STATUS_NOT_FOUND: { message: 'PaymentStatus not found', status: 404 },
     TRANSACTION_TYPE_NOT_FOUND: { message: 'TransactionType not found', status: 404 },
     PAYMENT_GATEWAY_NOT_FOUND: { message: 'PaymentGateway not found', status: 404 },
@@ -53,11 +52,9 @@
     PROMO_EXPIRED: { message: 'PROMO EXPIRED', status: 400 },
     PROMO_USAGE_LIMIT_REACHED: { message: 'PROMO USAGE LIMIT REACHED', status: 400 },
 
-=======
     PAYMENT_FAILED: { message: 'Payment failed', status: 400 },
     SIGNATURE_INVALID: { message: 'Signature is invalid', status: 400 },
     PAYMENT_NOT_FOUND: { message: 'Payment is invalid', status: 404 },
->>>>>>> d48e5061
 
     PERMISSION_DENIED: { message: "You don't have permission", status: 403 },
     UNAUTHORIZED: { message: 'You are not authorized to view this page', status: 401 },
