--- conflicted
+++ resolved
@@ -20,19 +20,15 @@
 
     /* category */
     DELETE_CATEGORY_SUCCESS = 'Delete category successfully',
-
-<<<<<<< HEAD
-    /* test */
-    GET_ALL_TESTS_SUCCESS = 'Get all tests successfully',
-    GET_TEST_BY_ID_SUCCESS = 'Get test by ID successfully',
-    GET_TEST_BY_PART_SUCCESS = 'Get test by part successfully',
-=======
-    /* payment */
+	/* payment */
     CREATE_PAYMENT_SUCCESS = 'Create payment successfully',
     PAYMENT_PENDING = 'Payment is pending',
     PAYMENT_STATUS_SUCCESS = 'Payment is scuccessful',
     USE_TOKEN_SUCCESS = 'Use token is scuccessful',
     GET_PAYMENT_SUCCESS = 'Get payment is scuccessful',
     DELETE_PROMO_SUCCESS = 'Delete promo is scuccessful',
->>>>>>> 6cf87af8
-}+	
+	/* test */
+    GET_ALL_TESTS_SUCCESS = 'Get all tests successfully',
+    GET_TEST_BY_ID_SUCCESS = 'Get test by ID successfully',
+    GET_TEST_BY_PART_SUCCESS = 'Get test by part successfully',}