<<<<<<< HEAD
export enum ErrorMessage {
    USER_EXISTED = 'User already existed',
    USER_NOT_FOUND = 'User not found',
    ROLE_NOT_FOUND = 'Role not found',
    ERROR_INSERT = 'Error when insert data',
	ONLY_UPDATE_YOUR_PROFILE = 'You can only update your own profile',
	PERMISSION_DENIED = "You don't have permission",
    UPDATE_USER_FAIL = 'Update user fail',
    DELETE_USER_FAIL = 'Update user fail',
    CREATE_FLASHCARD_FAIL = 'Can not create flashcard',
    UPDATE_FLASHCARD_FAIL = 'Update flashcard fail',
    DELETE_FLASHCARD_FAIL = 'Delete flashcard fail',
    FLASHCARD_NOT_FOUND = 'Flashcard not found',
    INVALID_CATEGORY_ID = 'Category id invalid'
}
=======
/* Định nghĩa các enum lỗi */
export const ErrorMessage = {
   /* User eror */
    USER_EXISTED: { message: "User already existed", status: 400 },
    USER_NOT_FOUND: { message: "User not found", status: 404 },
    ROLE_NOT_FOUND: { message: "Role not found", status: 404 },

    /* Category error  */
    CATEGORY_NOT_FOUND: { message: "Category not found", status: 404 },

    VALIDATION_ERROR: { message: "Validation error", status: 400 },
    INTERNAL_ERROR: { message: "Internal server error", status: 500 },
    INVALID_ID: { message: "Invalid ID format", status: 400 },
} as const;

export type ErrorMessageKey = keyof typeof ErrorMessage;
>>>>>>> 0376f450
<|MERGE_RESOLUTION|>--- conflicted
+++ resolved
@@ -1,34 +1,25 @@
-<<<<<<< HEAD
-export enum ErrorMessage {
-    USER_EXISTED = 'User already existed',
-    USER_NOT_FOUND = 'User not found',
-    ROLE_NOT_FOUND = 'Role not found',
-    ERROR_INSERT = 'Error when insert data',
-	ONLY_UPDATE_YOUR_PROFILE = 'You can only update your own profile',
-	PERMISSION_DENIED = "You don't have permission",
-    UPDATE_USER_FAIL = 'Update user fail',
-    DELETE_USER_FAIL = 'Update user fail',
-    CREATE_FLASHCARD_FAIL = 'Can not create flashcard',
-    UPDATE_FLASHCARD_FAIL = 'Update flashcard fail',
-    DELETE_FLASHCARD_FAIL = 'Delete flashcard fail',
-    FLASHCARD_NOT_FOUND = 'Flashcard not found',
-    INVALID_CATEGORY_ID = 'Category id invalid'
-}
-=======
 /* Định nghĩa các enum lỗi */
 export const ErrorMessage = {
    /* User eror */
     USER_EXISTED: { message: "User already existed", status: 400 },
     USER_NOT_FOUND: { message: "User not found", status: 404 },
     ROLE_NOT_FOUND: { message: "Role not found", status: 404 },
-
+    ONLY_UPDATE_YOUR_PROFILE = 'You can only update your own profile',
+    UPDATE_USER_FAIL = 'Update user fail',
+    DELETE_USER_FAIL = 'Update user fail',
+  
+    /* Flashcard eror */
+    CREATE_FLASHCARD_FAIL = 'Can not create flashcard',
+    UPDATE_FLASHCARD_FAIL = 'Update flashcard fail',
+    DELETE_FLASHCARD_FAIL = 'Delete flashcard fail',
+    FLASHCARD_NOT_FOUND = 'Flashcard not found',
     /* Category error  */
     CATEGORY_NOT_FOUND: { message: "Category not found", status: 404 },
-
+    
+    PERMISSION_DENIED = "You don't have permission",
     VALIDATION_ERROR: { message: "Validation error", status: 400 },
     INTERNAL_ERROR: { message: "Internal server error", status: 500 },
     INVALID_ID: { message: "Invalid ID format", status: 400 },
 } as const;
 
-export type ErrorMessageKey = keyof typeof ErrorMessage;
->>>>>>> 0376f450
+export type ErrorMessageKey = keyof typeof ErrorMessage;