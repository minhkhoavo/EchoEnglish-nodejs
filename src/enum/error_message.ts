export enum ErrorMessage {
    USER_EXISTED = 'User already existed',
    USER_NOT_FOUND = 'User not found',
    ROLE_NOT_FOUND = 'Role not found',
<<<<<<< HEAD
    ONLY_UPDATE_YOUR_PROFILE = 'You can only update your own profile',
    UPDATE_USER_FAIL = 'Update user fail',
    DELETE_USER_FAIL = 'Update user fail',
=======
    ERROR_INSERT = 'Error when insert data',
>>>>>>> c2c0befe
}<|MERGE_RESOLUTION|>--- conflicted
+++ resolved
@@ -2,11 +2,8 @@
     USER_EXISTED = 'User already existed',
     USER_NOT_FOUND = 'User not found',
     ROLE_NOT_FOUND = 'Role not found',
-<<<<<<< HEAD
-    ONLY_UPDATE_YOUR_PROFILE = 'You can only update your own profile',
+    ERROR_INSERT = 'Error when insert data',
+	ONLY_UPDATE_YOUR_PROFILE = 'You can only update your own profile',
     UPDATE_USER_FAIL = 'Update user fail',
     DELETE_USER_FAIL = 'Update user fail',
-=======
-    ERROR_INSERT = 'Error when insert data',
->>>>>>> c2c0befe
 }