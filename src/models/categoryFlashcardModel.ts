--- conflicted
+++ resolved
@@ -38,13 +38,10 @@
             required: true,
         },
     },
-<<<<<<< HEAD
     {
         collection: 'category_flashcards',
+        timestamps: true,
     }
-=======
-    { timestamps: false, collection: 'category_flashcards' }
->>>>>>> 1e969024
 );
 
 export type CategoryFlashcardType = InferSchemaType<
